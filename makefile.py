--- conflicted
+++ resolved
@@ -159,11 +159,7 @@
     prefixs = makefile_generator.convert_float_to_scientific(values)
     group_name = "sigmoid_mlp_"
     template_generator = """
-<<<<<<< HEAD
   	python neural_poisson/train.py \\
-=======
-    python neural_poisson/train.py \\
->>>>>>> fc33b189
     logger.group={group_name} \\
     logger.name={task_name} \\
     logger.tags=[{group_name},{task_name}] \\
@@ -173,7 +169,6 @@
 	data.dataset.fov=30.0 \\
 	data.dataset.dist=2.0 \\
 	data.dataset.vector_field_mode=k_nearest_neighbors \\
-<<<<<<< HEAD
 	data.dataset.max_surface_points=100_000 \\
 	data.dataset.max_close_points=0 \\
 	data.dataset.max_empty_points=0 \\
@@ -208,8 +203,6 @@
 	data.batch_size=50_000 \\
 	data.dataset.fov=30.0 \\
 	data.dataset.dist=2.0 \\
-=======
->>>>>>> fc33b189
 	data.dataset.image_size=256 \\
 	data.dataset.resolution=0.0002 \\
 	data.dataset.segments=12 \\
@@ -224,15 +217,11 @@
 	model.log_metrics=True \\
 	model.log_images=True \\
 	model.log_optimizer=True \\
-<<<<<<< HEAD
 	model.log_mesh=False \\
 	model.activation=sin \\
 	model.encoder.activation={value} \\
 	trainer.max_epochs=50 \\
 	trainer.detect_anomaly=False \\
-=======
-	trainer.max_epochs=100 \\
->>>>>>> fc33b189
 	scheduler=none \\
     """
     makefile_generator.add(template_generator, values, prefixs, group_name)
